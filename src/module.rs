use crate::segment;
use crate::segment::{FillSegment, Segment};
use nu_ansi_term::{AnsiString, AnsiStrings, Style as AnsiStyle};
use std::fmt;
use std::time::Duration;

// List of all modules
// Default ordering is handled in configs/starship_root.rs
pub const ALL_MODULES: &[&str] = &[
    "aws",
    "azure",
    #[cfg(feature = "battery")]
    "battery",
    "buf",
    "bun",
    "c",
    "character",
    "cmake",
    "cmd_duration",
    "cobol",
    "conda",
    "container",
    "cpp",
    "crystal",
    "daml",
    "dart",
    "deno",
    "directory",
    "direnv",
    "docker_context",
    "dotnet",
    "elixir",
    "elm",
    "erlang",
    "fennel",
    "fill",
    "fossil_branch",
    "fossil_metrics",
    "gcloud",
    "git_branch",
    "git_commit",
    "git_metrics",
    "git_state",
    "git_status",
    "gleam",
    "golang",
    "gradle",
    "guix_shell",
    "haskell",
    "haxe",
    "helm",
    "hg_branch",
    "hg_state",
    "hostname",
    "java",
    "jobs",
    "julia",
    "kotlin",
    "kubernetes",
    "line_break",
    "localip",
    "lua",
    "memory_usage",
    "meson",
    "mise",
    "mojo",
    "nats",
    "netns",
    "nim",
    "nix_shell",
    "nodejs",
    "ocaml",
    "odin",
    "opa",
    "openstack",
    "os",
    "package",
    "perl",
    "php",
    "pijul_channel",
<<<<<<< HEAD
    "powerline_blend",
=======
    "pixi",
>>>>>>> 6526d4bb
    "pulumi",
    "purescript",
    "python",
    "quarto",
    "raku",
    "red",
    "rlang",
    "ruby",
    "rust",
    "scala",
    "shell",
    "shlvl",
    "singularity",
    "solidity",
    "spack",
    "status",
    "sudo",
    "swift",
    "terraform",
    "time",
    "typst",
    "username",
    "vagrant",
    "vcsh",
    "vlang",
    "xmake",
    "zig",
];

/// A module is a collection of segments showing data for a single integration
/// (e.g. The git module shows the current git branch and status)
pub struct Module<'a> {
    /// The module's configuration map if available
    pub config: Option<&'a toml::Value>,

    /// The module's name, to be used in configuration and logging.
    name: String,

    /// The module's description
    description: String,

    /// The collection of segments that compose this module.
    pub segments: Vec<Segment>,

    /// the time it took to compute this module
    pub duration: Duration,
}

impl<'a> Module<'a> {
    /// Creates a module with no segments.
    pub fn new(
        name: impl Into<String>,
        desc: impl Into<String>,
        config: Option<&'a toml::Value>,
    ) -> Self {
        Self {
            config,
            name: name.into(),
            description: desc.into(),
            segments: Vec::new(),
            duration: Duration::default(),
        }
    }

    /// Set segments in module
    pub fn set_segments(&mut self, segments: Vec<Segment>) {
        self.segments = segments;
    }

    /// Get module's name
    pub fn get_name(&self) -> &String {
        &self.name
    }

    /// Get module's description
    pub fn get_description(&self) -> &String {
        &self.description
    }

    /// Whether a module has non-empty segments
    pub fn is_empty(&self) -> bool {
        self.segments
            .iter()
            // no trim: if we add spaces/linebreaks it's not "empty" as we change the final output
            .all(|segment| segment.value().is_empty())
    }

    /// Get values of the module's segments
    pub fn get_segments(&self) -> Vec<&str> {
        self.segments.iter().map(segment::Segment::value).collect()
    }

    /// Returns a vector of colored `AnsiString` elements to be later used with
    /// `AnsiStrings()` to optimize ANSI codes
    pub fn ansi_strings(&self) -> Vec<AnsiString<'_>> {
        self.ansi_strings_for_width(None)
    }

    pub fn ansi_strings_for_width(&self, width: Option<usize>) -> Vec<AnsiString<'_>> {
        let mut iter = self.segments.iter().peekable();
        let mut ansi_strings: Vec<AnsiString> = Vec::new();
        while iter.peek().is_some() {
            ansi_strings.extend(ansi_line(&mut iter, width));
        }
        ansi_strings
    }
}

impl fmt::Display for Module<'_> {
    fn fmt(&self, f: &mut fmt::Formatter) -> fmt::Result {
        let ansi_strings = self.ansi_strings();
        write!(f, "{}", AnsiStrings(&ansi_strings))
    }
}

fn ansi_line<'a, I>(segments: &mut I, term_width: Option<usize>) -> Vec<AnsiString<'a>>
where
    I: Iterator<Item = &'a Segment>,
{
    let mut used = 0usize;
    let mut current: Vec<AnsiString> = Vec::new();
    let mut chunks: Vec<(Vec<AnsiString>, &FillSegment)> = Vec::new();
    let mut prev_style: Option<AnsiStyle> = None;

    for segment in segments {
        match segment {
            Segment::Fill(fs) => {
                chunks.push((current, fs));
                current = Vec::new();
                prev_style = None;
            }
            _ => {
                used += segment.width_graphemes();
                let current_segment_string = segment.ansi_string(prev_style.as_ref());

                prev_style = Some(*current_segment_string.style_ref());
                current.push(current_segment_string);
            }
        }

        if matches!(segment, Segment::LineTerm) {
            break;
        }
    }

    if chunks.is_empty() {
        current
    } else {
        let fill_size = term_width
            .and_then(|tw| if tw > used { Some(tw - used) } else { None })
            .map(|remaining| remaining / chunks.len());
        chunks
            .into_iter()
            .flat_map(|(strs, fill)| {
                let fill_string = fill.ansi_string(
                    fill_size,
                    strs.last().map(nu_ansi_term::AnsiGenericString::style_ref),
                );
                strs.into_iter().chain(std::iter::once(fill_string))
            })
            .chain(current)
            .collect::<Vec<AnsiString>>()
    }
}

#[cfg(test)]
mod tests {
    use super::*;

    #[test]
    fn test_all_modules_is_in_alphabetical_order() {
        let mut sorted_modules: Vec<&str> = ALL_MODULES.to_vec();
        sorted_modules.sort_unstable();
        assert_eq!(sorted_modules.as_slice(), ALL_MODULES);
    }

    #[test]
    fn test_module_is_empty_with_no_segments() {
        let name = "unit_test";
        let desc = "This is a unit test";
        let module = Module {
            config: None,
            name: name.to_string(),
            description: desc.to_string(),
            segments: Vec::new(),
            duration: Duration::default(),
        };

        assert!(module.is_empty());
    }

    #[test]
    fn test_module_is_empty_with_all_empty_segments() {
        let name = "unit_test";
        let desc = "This is a unit test";
        let module = Module {
            config: None,
            name: name.to_string(),
            description: desc.to_string(),
            segments: Segment::from_text(None, ""),
            duration: Duration::default(),
        };

        assert!(module.is_empty());
    }

    #[test]
    fn test_module_is_not_empty_with_linebreak_only() {
        let name = "unit_test";
        let desc = "This is a unit test";
        let module = Module {
            config: None,
            name: name.to_string(),
            description: desc.to_string(),
            segments: Segment::from_text(None, "\n"),
            duration: Duration::default(),
        };

        assert!(!module.is_empty());
    }

    #[test]
    fn test_module_is_not_empty_with_space_only() {
        let name = "unit_test";
        let desc = "This is a unit test";
        let module = Module {
            config: None,
            name: name.to_string(),
            description: desc.to_string(),
            segments: Segment::from_text(None, " "),
            duration: Duration::default(),
        };

        assert!(!module.is_empty());
    }
}<|MERGE_RESOLUTION|>--- conflicted
+++ resolved
@@ -78,11 +78,7 @@
     "perl",
     "php",
     "pijul_channel",
-<<<<<<< HEAD
-    "powerline_blend",
-=======
     "pixi",
->>>>>>> 6526d4bb
     "pulumi",
     "purescript",
     "python",
